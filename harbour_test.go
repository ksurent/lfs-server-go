--- conflicted
+++ resolved
@@ -151,11 +151,7 @@
 	}
 
 	if upload.Href != baseUrl()+"/namespace/repo/objects/"+nonexistingOid {
-<<<<<<< HEAD
-		t.Fatalf("expected upload link, got %s", upload.Href)
-=======
 		t.Fatalf("expected upload link to be %s, got %s", baseUrl()+"/namespace/repo/objects/"+nonexistingOid, upload.Href)
->>>>>>> 4100fb78
 	}
 }
 
@@ -193,11 +189,7 @@
 
 	download := meta.Links["download"]
 	if download.Href != baseUrl()+"/namespace/repo/objects/"+contentOid {
-<<<<<<< HEAD
-		t.Fatalf("expected download link, got %s", download.Href)
-=======
 		t.Fatalf("expected download link to be %s, got %s", baseUrl()+"/namespace/repo/objects/"+contentOid, download.Href)
->>>>>>> 4100fb78
 	}
 
 	upload, ok := meta.Links["upload"]
